--- conflicted
+++ resolved
@@ -1,10 +1,9 @@
 import { Metadata } from "next";
 import { Toaster } from "sonner";
 
+import "./globals.css";
 import { Navbar } from "@/components/navbar";
 import { ThemeProvider } from "@/components/theme-provider";
-
-import "./globals.css";
 import { KasadaClient } from "@/utils/kasada/kasada-client";
 
 export const metadata: Metadata = {
@@ -20,12 +19,8 @@
 }>) {
   return (
     <html lang="en">
-<<<<<<< HEAD
-      <body className={`${GeistSans.className}`}>
+      <body>
         <KasadaClient />
-=======
-      <body>
->>>>>>> 7059a4dc
         <ThemeProvider
           attribute="class"
           defaultTheme="system"
