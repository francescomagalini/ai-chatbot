--- conflicted
+++ resolved
@@ -8,27 +8,30 @@
 
 export default async function Page() {
   const id = generateUUID();
+  const session = await auth();
+
+  let selectedModelId: string = DEFAULT_MODEL_NAME;
 
   const cookieStore = await cookies();
   const modelIdFromCookie = cookieStore.get('model-id')?.value;
+  const selectedModel = models.find((model) => model.id === modelIdFromCookie);
 
-  const selectedModelId =
-    models.find((model) => model.id === modelIdFromCookie)?.id ||
-    DEFAULT_MODEL_NAME;
+  if (selectedModel) {
+    const canUseModel =
+      !selectedModel.requiresAuth || (selectedModel.requiresAuth && session);
 
-  const session = await auth();
+    if (canUseModel) {
+      selectedModelId = selectedModel.id;
+    }
+  }
 
   return (
     <Chat
       key={id}
       id={id}
       initialMessages={[]}
-<<<<<<< HEAD
-      selectedModelName={selectedModelName}
+      selectedModelId={selectedModelId}
       user={session?.user}
-=======
-      selectedModelId={selectedModelId}
->>>>>>> b3cb0ea7
     />
   );
 }