--- conflicted
+++ resolved
@@ -1,5 +1,4 @@
 import {
-  type UIMessage,
   appendClientMessage,
   appendResponseMessages,
   createDataStreamResponse,
@@ -11,11 +10,8 @@
 import {
   deleteChatById,
   getChatById,
-<<<<<<< HEAD
+  getMessageCountByUserId,
   getMessagesByChatId,
-=======
-  getMessageCountByUserId,
->>>>>>> 92791353
   saveChat,
   saveMessages,
 } from '@/lib/db/queries';
@@ -28,30 +24,29 @@
 import { isProductionEnvironment } from '@/lib/constants';
 import { myProvider } from '@/lib/ai/providers';
 import { entitlementsByUserType } from '@/lib/ai/entitlements';
+import { postRequestBodySchema, type PostRequestBody } from './schema';
 
 export const maxDuration = 60;
 
 export async function POST(request: Request) {
+  let requestBody: PostRequestBody;
+
   try {
-    const {
-      id,
-      message,
-      selectedChatModel,
-    }: {
-      id: string;
-      message: UIMessage;
-      selectedChatModel: string;
-    } = await request.json();
+    const json = await request.json();
+    requestBody = postRequestBodySchema.parse(json);
+  } catch (_) {
+    return new Response('Invalid request body', { status: 400 });
+  }
+
+  try {
+    const { id, message, selectedChatModel } = requestBody;
 
     const session = await auth();
 
-    if (!session?.user?.id) {
+    if (!session?.user) {
       return new Response('Unauthorized', { status: 401 });
     }
 
-<<<<<<< HEAD
-    if (!message) {
-=======
     const userType: UserType = session.user.type;
 
     const messageCount = await getMessageCountByUserId({
@@ -66,13 +61,6 @@
           status: 429,
         },
       );
-    }
-
-    const userMessage = getMostRecentUserMessage(messages);
-
-    if (!userMessage) {
->>>>>>> 92791353
-      return new Response('No user message found', { status: 400 });
     }
 
     const chat = await getChatById({ id });
