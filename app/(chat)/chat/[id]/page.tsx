--- conflicted
+++ resolved
@@ -1,11 +1,11 @@
-import { cookies } from 'next/headers';
-import { notFound } from 'next/navigation';
+import { cookies } from "next/headers";
+import { notFound } from "next/navigation";
 
-import { auth } from '@/app/(auth)/auth';
-import { Chat } from '@/components/chat';
-import { DEFAULT_MODEL_NAME, models } from '@/lib/ai/models';
-import { getChatById, getMessagesByChatId } from '@/lib/db/queries';
-import { convertToUIMessages } from '@/lib/utils';
+import { auth } from "@/app/(auth)/auth";
+import { Chat } from "@/components/chat";
+import { DEFAULT_MODEL_NAME, models } from "@/lib/ai/models";
+import { getChatById, getMessagesByChatId } from "@/lib/db/queries";
+import { convertToUIMessages } from "@/lib/utils";
 
 export default async function Page(props: { params: Promise<{ id: string }> }) {
   const params = await props.params;
@@ -18,7 +18,7 @@
 
   const session = await auth();
 
-  if (chat.visibility === 'private') {
+  if (chat.visibility === "private") {
     if (!session || !session.user) {
       return notFound();
     }
@@ -35,7 +35,7 @@
   });
 
   const cookieStore = await cookies();
-  const modelIdFromCookie = cookieStore.get('model-id')?.value;
+  const modelIdFromCookie = cookieStore.get("model-id")?.value;
   const selectedModel = models.find((model) => model.id === modelIdFromCookie);
 
   if (selectedModel) {
@@ -52,10 +52,7 @@
       id={chat.id}
       initialMessages={convertToUIMessages(messagesFromDb)}
       selectedModelId={selectedModelId}
-<<<<<<< HEAD
       user={session?.user}
-=======
->>>>>>> 3df0fd4c
       selectedVisibilityType={chat.visibility}
       isReadonly={session?.user?.id !== chat.userId}
     />
