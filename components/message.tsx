'use client';

import type { ChatRequestOptions, Message } from 'ai';
import cx from 'classnames';
import { AnimatePresence, motion } from 'framer-motion';
import { memo, useMemo, useState } from 'react';

import type { Vote } from '@/lib/db/schema';

import { DocumentToolCall, DocumentToolResult } from './document';
import { PencilEditIcon, SparklesIcon } from './icons';
import { Markdown } from './markdown';
import { MessageActions } from './message-actions';
import { PreviewAttachment } from './preview-attachment';
import { Weather } from './weather';
import equal from 'fast-deep-equal';
import { cn } from '@/lib/utils';
import { Button } from './ui/button';
import { Tooltip, TooltipContent, TooltipTrigger } from './ui/tooltip';
import { MessageEditor } from './message-editor';
import { DocumentPreview } from './document-preview';
<<<<<<< HEAD
import { toast } from 'sonner';
import { User } from 'next-auth';
=======
>>>>>>> 50fbc0da

const PurePreviewMessage = ({
  chatId,
  message,
  vote,
  isLoading,
<<<<<<< HEAD
  user,
=======
>>>>>>> 50fbc0da
  setMessages,
  reload,
  isReadonly,
}: {
  chatId: string;
  message: Message;
  vote: Vote | undefined;
  isLoading: boolean;
<<<<<<< HEAD
  user: User | undefined;
=======
>>>>>>> 50fbc0da
  setMessages: (
    messages: Message[] | ((messages: Message[]) => Message[]),
  ) => void;
  reload: (
    chatRequestOptions?: ChatRequestOptions,
  ) => Promise<string | null | undefined>;
  isReadonly: boolean;
}) => {
  const [mode, setMode] = useState<'view' | 'edit'>('view');

  return (
    <AnimatePresence>
      <motion.div
        className="w-full mx-auto max-w-3xl px-4 group/message"
        initial={{ y: 5, opacity: 0 }}
        animate={{ y: 0, opacity: 1 }}
        data-role={message.role}
      >
        <div
          className={cn(
            'flex gap-4 w-full group-data-[role=user]/message:ml-auto group-data-[role=user]/message:max-w-2xl',
            {
              'w-full': mode === 'edit',
              'group-data-[role=user]/message:w-fit': mode !== 'edit',
            },
          )}
        >
          {message.role === 'assistant' && (
            <div className="size-8 flex items-center rounded-full justify-center ring-1 shrink-0 ring-border bg-background">
<<<<<<< HEAD
              <SparklesIcon size={14} />
=======
              <div className="translate-y-px">
                <SparklesIcon size={14} />
              </div>
>>>>>>> 50fbc0da
            </div>
          )}

          <div className="flex flex-col gap-2 w-full">
            {message.experimental_attachments && (
              <div className="flex flex-row justify-end gap-2">
                {message.experimental_attachments.map((attachment) => (
                  <PreviewAttachment
                    key={attachment.url}
                    attachment={attachment}
                  />
                ))}
              </div>
            )}

            {message.content && mode === 'view' && (
              <div className="flex flex-row gap-2 items-start">
                {message.role === 'user' && !isReadonly && (
                  <Tooltip>
                    <TooltipTrigger asChild>
                      <Button
                        variant="ghost"
                        className="px-2 h-fit rounded-full text-muted-foreground opacity-0 group-hover/message:opacity-100"
                        onClick={() => {
<<<<<<< HEAD
                          if (!user) {
                            toast.error(
                              'You must be signed in to edit messages!',
                            );

                            return;
                          }

=======
>>>>>>> 50fbc0da
                          setMode('edit');
                        }}
                      >
                        <PencilEditIcon />
                      </Button>
                    </TooltipTrigger>
                    <TooltipContent>Edit message</TooltipContent>
                  </Tooltip>
                )}

                <div
                  className={cn('flex flex-col gap-4', {
                    'bg-primary text-primary-foreground px-3 py-2 rounded-xl':
                      message.role === 'user',
                  })}
                >
                  <Markdown>{message.content as string}</Markdown>
                </div>
              </div>
            )}
<<<<<<< HEAD

            {message.content && mode === 'edit' && (
              <div className="flex flex-row gap-2 items-start">
                <div className="size-8" />

                <MessageEditor
                  key={message.id}
                  message={message}
                  setMode={setMode}
                  setMessages={setMessages}
                  reload={reload}
                />
              </div>
            )}

            {message.toolInvocations && message.toolInvocations.length > 0 && (
              <div className="flex flex-col gap-4">
                {message.toolInvocations.map((toolInvocation) => {
                  const { toolName, toolCallId, state, args } = toolInvocation;

=======

            {message.content && mode === 'edit' && (
              <div className="flex flex-row gap-2 items-start">
                <div className="size-8" />

                <MessageEditor
                  key={message.id}
                  message={message}
                  setMode={setMode}
                  setMessages={setMessages}
                  reload={reload}
                />
              </div>
            )}

            {message.toolInvocations && message.toolInvocations.length > 0 && (
              <div className="flex flex-col gap-4">
                {message.toolInvocations.map((toolInvocation) => {
                  const { toolName, toolCallId, state, args } = toolInvocation;

>>>>>>> 50fbc0da
                  if (state === 'result') {
                    const { result } = toolInvocation;

                    return (
                      <div key={toolCallId}>
                        {toolName === 'getWeather' ? (
                          <Weather weatherAtLocation={result} />
                        ) : toolName === 'createDocument' ? (
                          <DocumentPreview
                            isReadonly={isReadonly}
                            result={result}
                          />
                        ) : toolName === 'updateDocument' ? (
                          <DocumentToolResult
                            type="update"
                            result={result}
                            isReadonly={isReadonly}
                          />
                        ) : toolName === 'requestSuggestions' ? (
                          <DocumentToolResult
                            type="request-suggestions"
                            result={result}
                            isReadonly={isReadonly}
                          />
                        ) : (
                          <pre>{JSON.stringify(result, null, 2)}</pre>
                        )}
                      </div>
                    );
                  }
                  return (
                    <div
                      key={toolCallId}
                      className={cx({
                        skeleton: ['getWeather'].includes(toolName),
                      })}
                    >
                      {toolName === 'getWeather' ? (
                        <Weather />
                      ) : toolName === 'createDocument' ? (
                        <DocumentPreview isReadonly={isReadonly} args={args} />
                      ) : toolName === 'updateDocument' ? (
                        <DocumentToolCall
                          type="update"
                          args={args}
                          isReadonly={isReadonly}
                        />
                      ) : toolName === 'requestSuggestions' ? (
                        <DocumentToolCall
                          type="request-suggestions"
                          args={args}
                          isReadonly={isReadonly}
                        />
                      ) : null}
                    </div>
                  );
                })}
              </div>
            )}

            {!isReadonly && (
              <MessageActions
                key={`action-${message.id}`}
                chatId={chatId}
                message={message}
                vote={vote}
<<<<<<< HEAD
                user={user}
=======
>>>>>>> 50fbc0da
                isLoading={isLoading}
              />
            )}
          </div>
        </div>
      </motion.div>
    </AnimatePresence>
  );
};

export const PreviewMessage = memo(
  PurePreviewMessage,
  (prevProps, nextProps) => {
    if (prevProps.isLoading !== nextProps.isLoading) return false;
    if (prevProps.message.content !== nextProps.message.content) return false;
    if (
      !equal(
        prevProps.message.toolInvocations,
        nextProps.message.toolInvocations,
      )
    )
      return false;
    if (!equal(prevProps.vote, nextProps.vote)) return false;

    return true;
  },
);

export const ThinkingMessage = () => {
  const role = 'assistant';

  return (
    <motion.div
      className="w-full mx-auto max-w-3xl px-4 group/message "
      initial={{ y: 5, opacity: 0 }}
      animate={{ y: 0, opacity: 1, transition: { delay: 1 } }}
      data-role={role}
    >
      <div
        className={cx(
          'flex gap-4 group-data-[role=user]/message:px-3 w-full group-data-[role=user]/message:w-fit group-data-[role=user]/message:ml-auto group-data-[role=user]/message:max-w-2xl group-data-[role=user]/message:py-2 rounded-xl',
          {
            'group-data-[role=user]/message:bg-muted': true,
          },
        )}
      >
        <div className="size-8 flex items-center rounded-full justify-center ring-1 shrink-0 ring-border">
          <SparklesIcon size={14} />
        </div>

        <div className="flex flex-col gap-2 w-full">
          <div className="flex flex-col gap-4 text-muted-foreground">
            Thinking...
          </div>
        </div>
      </div>
    </motion.div>
  );
};<|MERGE_RESOLUTION|>--- conflicted
+++ resolved
@@ -1,39 +1,33 @@
-'use client';
-
-import type { ChatRequestOptions, Message } from 'ai';
-import cx from 'classnames';
-import { AnimatePresence, motion } from 'framer-motion';
-import { memo, useMemo, useState } from 'react';
-
-import type { Vote } from '@/lib/db/schema';
-
-import { DocumentToolCall, DocumentToolResult } from './document';
-import { PencilEditIcon, SparklesIcon } from './icons';
-import { Markdown } from './markdown';
-import { MessageActions } from './message-actions';
-import { PreviewAttachment } from './preview-attachment';
-import { Weather } from './weather';
-import equal from 'fast-deep-equal';
-import { cn } from '@/lib/utils';
-import { Button } from './ui/button';
-import { Tooltip, TooltipContent, TooltipTrigger } from './ui/tooltip';
-import { MessageEditor } from './message-editor';
-import { DocumentPreview } from './document-preview';
-<<<<<<< HEAD
-import { toast } from 'sonner';
-import { User } from 'next-auth';
-=======
->>>>>>> 50fbc0da
+"use client";
+
+import type { ChatRequestOptions, Message } from "ai";
+import cx from "classnames";
+import { AnimatePresence, motion } from "framer-motion";
+import { memo, useMemo, useState } from "react";
+
+import type { Vote } from "@/lib/db/schema";
+
+import { DocumentToolCall, DocumentToolResult } from "./document";
+import { PencilEditIcon, SparklesIcon } from "./icons";
+import { Markdown } from "./markdown";
+import { MessageActions } from "./message-actions";
+import { PreviewAttachment } from "./preview-attachment";
+import { Weather } from "./weather";
+import equal from "fast-deep-equal";
+import { cn } from "@/lib/utils";
+import { Button } from "./ui/button";
+import { Tooltip, TooltipContent, TooltipTrigger } from "./ui/tooltip";
+import { MessageEditor } from "./message-editor";
+import { DocumentPreview } from "./document-preview";
+import { toast } from "sonner";
+import { User } from "next-auth";
 
 const PurePreviewMessage = ({
   chatId,
   message,
   vote,
   isLoading,
-<<<<<<< HEAD
   user,
-=======
->>>>>>> 50fbc0da
   setMessages,
   reload,
   isReadonly,
@@ -42,10 +36,7 @@
   message: Message;
   vote: Vote | undefined;
   isLoading: boolean;
-<<<<<<< HEAD
   user: User | undefined;
-=======
->>>>>>> 50fbc0da
   setMessages: (
     messages: Message[] | ((messages: Message[]) => Message[]),
   ) => void;
@@ -54,7 +45,7 @@
   ) => Promise<string | null | undefined>;
   isReadonly: boolean;
 }) => {
-  const [mode, setMode] = useState<'view' | 'edit'>('view');
+  const [mode, setMode] = useState<"view" | "edit">("view");
 
   return (
     <AnimatePresence>
@@ -66,22 +57,18 @@
       >
         <div
           className={cn(
-            'flex gap-4 w-full group-data-[role=user]/message:ml-auto group-data-[role=user]/message:max-w-2xl',
+            "flex gap-4 w-full group-data-[role=user]/message:ml-auto group-data-[role=user]/message:max-w-2xl",
             {
-              'w-full': mode === 'edit',
-              'group-data-[role=user]/message:w-fit': mode !== 'edit',
+              "w-full": mode === "edit",
+              "group-data-[role=user]/message:w-fit": mode !== "edit",
             },
           )}
         >
-          {message.role === 'assistant' && (
+          {message.role === "assistant" && (
             <div className="size-8 flex items-center rounded-full justify-center ring-1 shrink-0 ring-border bg-background">
-<<<<<<< HEAD
-              <SparklesIcon size={14} />
-=======
               <div className="translate-y-px">
                 <SparklesIcon size={14} />
               </div>
->>>>>>> 50fbc0da
             </div>
           )}
 
@@ -97,27 +84,24 @@
               </div>
             )}
 
-            {message.content && mode === 'view' && (
+            {message.content && mode === "view" && (
               <div className="flex flex-row gap-2 items-start">
-                {message.role === 'user' && !isReadonly && (
+                {message.role === "user" && !isReadonly && (
                   <Tooltip>
                     <TooltipTrigger asChild>
                       <Button
                         variant="ghost"
                         className="px-2 h-fit rounded-full text-muted-foreground opacity-0 group-hover/message:opacity-100"
                         onClick={() => {
-<<<<<<< HEAD
                           if (!user) {
                             toast.error(
-                              'You must be signed in to edit messages!',
+                              "You must be signed in to edit messages!",
                             );
 
                             return;
                           }
 
-=======
->>>>>>> 50fbc0da
-                          setMode('edit');
+                          setMode("edit");
                         }}
                       >
                         <PencilEditIcon />
@@ -128,18 +112,17 @@
                 )}
 
                 <div
-                  className={cn('flex flex-col gap-4', {
-                    'bg-primary text-primary-foreground px-3 py-2 rounded-xl':
-                      message.role === 'user',
+                  className={cn("flex flex-col gap-4", {
+                    "bg-primary text-primary-foreground px-3 py-2 rounded-xl":
+                      message.role === "user",
                   })}
                 >
                   <Markdown>{message.content as string}</Markdown>
                 </div>
               </div>
             )}
-<<<<<<< HEAD
-
-            {message.content && mode === 'edit' && (
+
+            {message.content && mode === "edit" && (
               <div className="flex flex-row gap-2 items-start">
                 <div className="size-8" />
 
@@ -158,47 +141,25 @@
                 {message.toolInvocations.map((toolInvocation) => {
                   const { toolName, toolCallId, state, args } = toolInvocation;
 
-=======
-
-            {message.content && mode === 'edit' && (
-              <div className="flex flex-row gap-2 items-start">
-                <div className="size-8" />
-
-                <MessageEditor
-                  key={message.id}
-                  message={message}
-                  setMode={setMode}
-                  setMessages={setMessages}
-                  reload={reload}
-                />
-              </div>
-            )}
-
-            {message.toolInvocations && message.toolInvocations.length > 0 && (
-              <div className="flex flex-col gap-4">
-                {message.toolInvocations.map((toolInvocation) => {
-                  const { toolName, toolCallId, state, args } = toolInvocation;
-
->>>>>>> 50fbc0da
-                  if (state === 'result') {
+                  if (state === "result") {
                     const { result } = toolInvocation;
 
                     return (
                       <div key={toolCallId}>
-                        {toolName === 'getWeather' ? (
+                        {toolName === "getWeather" ? (
                           <Weather weatherAtLocation={result} />
-                        ) : toolName === 'createDocument' ? (
+                        ) : toolName === "createDocument" ? (
                           <DocumentPreview
                             isReadonly={isReadonly}
                             result={result}
                           />
-                        ) : toolName === 'updateDocument' ? (
+                        ) : toolName === "updateDocument" ? (
                           <DocumentToolResult
                             type="update"
                             result={result}
                             isReadonly={isReadonly}
                           />
-                        ) : toolName === 'requestSuggestions' ? (
+                        ) : toolName === "requestSuggestions" ? (
                           <DocumentToolResult
                             type="request-suggestions"
                             result={result}
@@ -214,20 +175,20 @@
                     <div
                       key={toolCallId}
                       className={cx({
-                        skeleton: ['getWeather'].includes(toolName),
+                        skeleton: ["getWeather"].includes(toolName),
                       })}
                     >
-                      {toolName === 'getWeather' ? (
+                      {toolName === "getWeather" ? (
                         <Weather />
-                      ) : toolName === 'createDocument' ? (
+                      ) : toolName === "createDocument" ? (
                         <DocumentPreview isReadonly={isReadonly} args={args} />
-                      ) : toolName === 'updateDocument' ? (
+                      ) : toolName === "updateDocument" ? (
                         <DocumentToolCall
                           type="update"
                           args={args}
                           isReadonly={isReadonly}
                         />
-                      ) : toolName === 'requestSuggestions' ? (
+                      ) : toolName === "requestSuggestions" ? (
                         <DocumentToolCall
                           type="request-suggestions"
                           args={args}
@@ -246,10 +207,7 @@
                 chatId={chatId}
                 message={message}
                 vote={vote}
-<<<<<<< HEAD
                 user={user}
-=======
->>>>>>> 50fbc0da
                 isLoading={isLoading}
               />
             )}
@@ -279,7 +237,7 @@
 );
 
 export const ThinkingMessage = () => {
-  const role = 'assistant';
+  const role = "assistant";
 
   return (
     <motion.div
@@ -290,9 +248,9 @@
     >
       <div
         className={cx(
-          'flex gap-4 group-data-[role=user]/message:px-3 w-full group-data-[role=user]/message:w-fit group-data-[role=user]/message:ml-auto group-data-[role=user]/message:max-w-2xl group-data-[role=user]/message:py-2 rounded-xl',
+          "flex gap-4 group-data-[role=user]/message:px-3 w-full group-data-[role=user]/message:w-fit group-data-[role=user]/message:ml-auto group-data-[role=user]/message:max-w-2xl group-data-[role=user]/message:py-2 rounded-xl",
           {
-            'group-data-[role=user]/message:bg-muted': true,
+            "group-data-[role=user]/message:bg-muted": true,
           },
         )}
       >
